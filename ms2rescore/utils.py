--- conflicted
+++ resolved
@@ -35,28 +35,6 @@
                 "and no run name in PSM file found."
             )
 
-<<<<<<< HEAD
-    # If passed path is directory, join with run name
-    elif os.path.isdir(configured_path) and not configured_path.endswith(".d"):
-        if run_name:
-            resolved_path = os.path.join(configured_path, run_name)
-        else:
-            raise MS2RescoreConfigurationError(
-                "Could not resolve spectrum file name: Spectrum path is directory "
-                "but no run name in PSM file found."
-            )
-
-    # If passed path is file, use that, but warn if basename doesn't match expected
-    elif os.path.isfile(configured_path) or (
-        os.path.isdir(configured_path) and configured_path.endswith(".d")
-    ):
-        if run_name and Path(configured_path).stem != Path(run_name).stem:
-            logger.warning(
-                "Passed spectrum path (`%s`) does not match run name found in PSM "
-                "file (`%s`). Continuing with passed spectrum path.",
-                configured_path,
-                run_name,
-=======
     else:
         is_bruker_dir = configured_path.endswith(".d") or _is_minitdf(configured_path)
 
@@ -85,30 +63,20 @@
                 "Configured `spectrum_path` must be `None` or a path to an existing file "
                 "or directory. If `None` or path to directory, spectrum run information "
                 "should be present in the PSM file."
->>>>>>> 126c255c
             )
 
     # Match with file extension if not in resolved_path yet
-<<<<<<< HEAD
-    if not re.match(r"\.mgf$|\.mzml$|\.d$", resolved_path, flags=re.IGNORECASE):
-=======
     if not _is_minitdf(resolved_path) and not re.match(
         r"\.mgf$|\.mzml$|\.d$", resolved_path, flags=re.IGNORECASE
     ):
->>>>>>> 126c255c
         for filename in glob(resolved_path + "*"):
             if re.match(r".*(\.mgf$|\.mzml$|\.d)", filename, flags=re.IGNORECASE):
                 resolved_path = filename
                 break
         else:
             raise MS2RescoreConfigurationError(
-<<<<<<< HEAD
-                "Resolved spectrum filename does not contain a supported file "
-                "extension (mzML, MGF, or .d) and could not find any matching existing "
-=======
                 f"Resolved spectrum filename ('{resolved_path}') does not contain a supported "
                 "file extension (mzML, MGF, or .d) and could not find any matching existing "
->>>>>>> 126c255c
                 "files."
             )
 
