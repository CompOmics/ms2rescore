"""
``ionmob`` collisional cross section (CCS)-based feature generator.

``ionmob`` is a predictor for peptide collisional cross sections (CCS), as measured in ion mobility
devices, such as the Bruker timsTOF instruments. More info can be found on the
`ionmob GitHub page <https://github.com/theGreatHerrLebert/ionmob>`_.

If you use ``ionmob`` in your work, please cite the following publication:

.. epigraph::
    Teschner, D. et al. Ionmob: a Python package for prediction of peptide collisional
    cross-section values. *Bioinformatics* 39, btad486 (2023).
    `doi:10.1093/bioinformatics/btad486 <https://doi.org/10.1093/bioinformatics/btad486>`_

"""

import logging
from itertools import chain
from pathlib import Path
from typing import Dict, Optional

import pandas as pd
import tensorflow as tf
from psm_utils import Peptidoform, PSMList

<<<<<<< HEAD
from ms2rescore.feature_generators.base import (
    FeatureGeneratorBase,
    FeatureGeneratorException,
)
=======
from ms2rescore.feature_generators.base import FeatureGeneratorBase, FeatureGeneratorException
from ms2rescore.parse_spectra import MSDataType
>>>>>>> 581da04f

try:
    from ionmob import __file__ as ionmob_file
    from ionmob.preprocess.data import to_tf_dataset_inference
    from ionmob.utilities.chemistry import (
        VARIANT_DICT,
        calculate_mz,
        reduced_mobility_to_ccs,
    )
    from ionmob.utilities.tokenization import tokenizer_from_json
    from ionmob.utilities.utility import get_ccs_shift
except ImportError:
    IONMOB_INSTALLED = False
else:
    IONMOB_INSTALLED = True

logger = logging.getLogger(__name__)

if IONMOB_INSTALLED:
    IONMOB_DIR = Path(ionmob_file).parent
    DEFAULT_MODELS_IONMOB = {
        Path("pretrained_models/DeepTwoMerModel"),
        Path("pretrained_models/GRUPredictor"),
        Path("pretrained_models/SqrtModel"),
    }
    DEFAULT_MODELS_DICT = {
        mod_path.stem: IONMOB_DIR / mod_path for mod_path in DEFAULT_MODELS_IONMOB
    }
    DEFAULT_TOKENIZER = IONMOB_DIR / "pretrained_models/tokenizers/tokenizer.json"
    DEFAULT_REFERENCE_DATASET = IONMOB_DIR / "example_data/Tenzer_unimod.parquet"


class IonMobFeatureGenerator(FeatureGeneratorBase):
    """Ionmob collisional cross section (CCS)-based feature generator."""

    required_ms_data = {MSDataType.ion_mobility}

    def __init__(
        self,
        *args,
        ionmob_model: str = "GRUPredictor",
        reference_dataset: Optional[str] = None,
        tokenizer: Optional[str] = None,
        **kwargs,
    ) -> None:
        """
        Ionmob collisional cross section (CCS)-based feature generator.

        Parameters
        ----------
        *args
            Additional arguments passed to the base class.
        ionmob_model
            Path to a trained Ionmob model or one of the default models (``DeepTwoMerModel``,
            ``GRUPredictor``, or ``SqrtModel``). Default: ``GRUPredictor``.
        reference_dataset
            Path to a reference dataset for CCS shift calculation. Uses the default reference
            dataset if not specified.
        tokenizer
            Path to a tokenizer or one of the default tokenizers. Uses the default tokenizer if
            not specified.
        **kwargs
            Additional keyword arguments passed to the base class.

        """
        super().__init__(*args, **kwargs)

        # Check if Ionmob could be imported
        if not IONMOB_INSTALLED:
            raise ImportError(
                "Ionmob not installed. Please install Ionmob to use this feature generator."
            )

        # Get model from file or one of the default models
        if Path(ionmob_model).is_file():
            self.ionmob_model = tf.keras.models.load_model(ionmob_model)
        elif ionmob_model in DEFAULT_MODELS_DICT:
            self.ionmob_model = tf.keras.models.load_model(
                DEFAULT_MODELS_DICT[ionmob_model].as_posix()
            )
        else:
            raise IonmobException(
                f"Invalid Ionmob model: {ionmob_model}. Should be path to a model file or one of "
                f"the default models: {DEFAULT_MODELS_DICT.keys()}."
            )
        self.reference_dataset = pd.read_parquet(reference_dataset or DEFAULT_REFERENCE_DATASET)
        self.tokenizer = tokenizer_from_json(tokenizer or DEFAULT_TOKENIZER)

        self._verbose = logger.getEffectiveLevel() <= logging.DEBUG

    @property
    def feature_names(self):
        return [
            "ccs_predicted",
            "ccs_observed",
            "ccs_error",
            "abs_ccs_error",
            "perc_ccs_error",
        ]

    @property
    def allowed_modifications(self):
        """Return a list of modifications that are allowed in ionmob."""
        return [token for aa_tokens in VARIANT_DICT.values() for token in aa_tokens]

    def add_features(self, psm_list: PSMList) -> None:
        """
        Add Ionmob-derived features to PSMs.

        Parameters
        ----------
        psm_list
            PSMs to add features to.

        """
        logger.info("Adding Ionmob-derived features to PSMs.")
        psm_dict = psm_list.get_psm_dict()
        current_run = 1
        total_runs = sum(len(runs) for runs in psm_dict.values())

        for runs in psm_dict.values():
            for run, psms in runs.items():
                logger.info(
                    f"Running Ionmob for PSMs from run ({current_run}/{total_runs}): `{run}`..."
                )

                psm_list_run = PSMList(psm_list=list(chain.from_iterable(psms.values())))
                psm_list_run_df = psm_list_run.to_dataframe()

                # prepare data frames for CCS prediction
                psm_list_run_df["charge"] = [
                    peptidoform.precursor_charge for peptidoform in psm_list_run_df["peptidoform"]
                ]
                psm_list_run_df = psm_list_run_df[
                    psm_list_run_df["charge"] < 5
                ]  # predictions do not go higher for ionmob

                psm_list_run_df["sequence-tokenized"] = psm_list_run_df.apply(
                    lambda x: self.tokenize_peptidoform(x["peptidoform"]), axis=1
                )
                psm_list_run_df = psm_list_run_df[
                    psm_list_run_df.apply(
                        lambda x: self._is_valid_tokenized_sequence(x["sequence-tokenized"]),
                        axis=1,
                    )
                ]

                # TODO: Use observed m/z?
                psm_list_run_df["mz"] = psm_list_run_df.apply(
                    lambda x: calculate_mz(x["sequence-tokenized"], x["charge"]), axis=1
                )  # use precursor m/z from PSMs?

                psm_list_run_df["ccs_observed"] = psm_list_run_df.apply(
                    lambda x: reduced_mobility_to_ccs(x["ion_mobility"], x["mz"], x["charge"]),
                    axis=1,
                )
                # calibrate CCS values
                shift_factor = self.calculate_ccs_shift(psm_list_run_df)
                psm_list_run_df["ccs_observed"] + shift_factor

                # predict CCS values
                tf_ds = to_tf_dataset_inference(
                    psm_list_run_df["mz"],
                    psm_list_run_df["charge"],
                    psm_list_run_df["sequence-tokenized"],
                    self.tokenizer,
                )

                psm_list_run_df["ccs_predicted"], _ = self.ionmob_model.predict(tf_ds)

                # calculate CCS features
                ccs_features = self._calculate_features(psm_list_run_df)

                # add CCS features to PSMs
                for psm in psm_list_run:
                    try:
                        psm["rescoring_features"].update(ccs_features[psm.spectrum_id])
                    except KeyError:
                        psm["rescoring_features"].update({})
                current_run += 1

    def _calculate_features(self, feature_df: pd.DataFrame) -> Dict[str, Dict[str, float]]:
        """Get CCS features for PSMs."""
        ccs_features = {}
        for row in feature_df.itertuples():
            ccs_features[row.spectrum_id] = {
                "ccs_predicted": row.ccs_predicted,
                "ccs_observed": row.ccs_observed,
                "ccs_error": row.ccs_observed - row.ccs_predicted,
                "abs_ccs_error": abs(row.ccs_observed - row.ccs_predicted),
                "perc_ccs_error": ((abs(row.ccs_observed - row.ccs_predicted)) / row.ccs_observed)
                * 100,
            }
        return ccs_features

    @staticmethod
    def tokenize_peptidoform(peptidoform: Peptidoform) -> list:
        """Tokenize proforma sequence and add modifications."""
        tokenized_seq = []

        if peptidoform.properties["n_term"]:
            tokenized_seq.append(
                f"<START>[UNIMOD:{peptidoform.properties['n_term'][0].definition['id']}]"
            )
        else:
            tokenized_seq.append("<START>")

        for amino_acid, modification in peptidoform.parsed_sequence:
            tokenized_seq.append(amino_acid)
            if modification:
                tokenized_seq[-1] = (
                    tokenized_seq[-1] + f"[UNIMOD:{modification[0].definition['id']}]"
                )

        if peptidoform.properties["c_term"]:
            pass  # provide if c-term mods are supported
        else:
            tokenized_seq.append("<END>")

        return tokenized_seq

    def calculate_ccs_shift(self, psm_dataframe: pd.DataFrame) -> float:
        """
        Apply CCS shift to CCS values.

        Parameters
        ----------
        psm_dataframe
            Dataframe with PSMs as returned by :py:meth:`psm_utils.PSMList.to_dataframe`.

        """
        df = psm_dataframe.copy()
        df.rename({"ccs_observed": "ccs"}, axis=1, inplace=True)
        high_conf_hits = list(df["spectrum_id"][df["score"].rank(pct=True) > 0.95])
        logger.debug(
            f"Number of high confidence hits for calculating shift: {len(high_conf_hits)}"
        )

        shift_factor = get_ccs_shift(
            df[["charge", "sequence-tokenized", "ccs"]][df["spectrum_id"].isin(high_conf_hits)],
            self.reference_dataset,
        )

        logger.debug(f"CCS shift factor: {shift_factor}")

        return shift_factor

    def _is_valid_tokenized_sequence(self, tokenized_seq):
        """
        Check if peptide sequence contains invalid tokens.

        Parameters
        ----------
        tokenized_seq
            Tokenized peptide sequence.

        Returns
        -------
        bool
            False if invalid tokens are present, True otherwise.

        """
        for token in tokenized_seq:
            if token not in self.allowed_modifications:
                logger.debug(f"Invalid modification found: {token}")
                return False
        return True


class IonmobException(FeatureGeneratorException):
    """Exception raised by Ionmob feature generator."""

    pass<|MERGE_RESOLUTION|>--- conflicted
+++ resolved
@@ -23,15 +23,8 @@
 import tensorflow as tf
 from psm_utils import Peptidoform, PSMList
 
-<<<<<<< HEAD
-from ms2rescore.feature_generators.base import (
-    FeatureGeneratorBase,
-    FeatureGeneratorException,
-)
-=======
 from ms2rescore.feature_generators.base import FeatureGeneratorBase, FeatureGeneratorException
 from ms2rescore.parse_spectra import MSDataType
->>>>>>> 581da04f
 
 try:
     from ionmob import __file__ as ionmob_file
