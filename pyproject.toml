[project]
name = "ms2rescore"
description = " Modular and user-friendly platform for AI-assisted rescoring of peptide identifications."
readme = "README.md"
license = { file = "LICENSE" }
keywords = [
    "MS2Rescore",
    "MS2PIP",
    "DeepLC",
    "Percolator",
    "proteomics",
    "mass spectrometry",
    "peptide identification",
    "rescoring",
    "machine learning",
]
authors = [
    { name = "Ralf Gabriels", email = "ralf@gabriels.dev" },
    { name = "Arthur Declercq", email = "arthur.declercq@ugent.be" },
    { name = "Ana Sílvia C. Silva" },
    { name = "Robbin Bouwmeester" },
    { name = "Louise Buur" },
]
classifiers = [
    "Intended Audience :: Science/Research",
    "License :: OSI Approved :: Apache Software License",
    "Operating System :: OS Independent",
    "Programming Language :: Python :: 3 :: Only",
    "Topic :: Scientific/Engineering :: Bio-Informatics",
    "Development Status :: 5 - Production/Stable",
]
dynamic = ["version"]
requires-python = ">=3.9"
dependencies = [
    "cascade-config>=0.4.0",
    "click>=7",
    "customtkinter>=5,<6",
    "deeplc>=3.0,<3.1",
    "deeplcretrainer",
<<<<<<< HEAD
    "im2deep>=0.3.0",
=======
    "im2deep>=0.3.1",
>>>>>>> e7bd07ee
    "jinja2>=3",
    "lxml>=4.5",
    "mokapot==0.10",  # 0.11.0 will introduce API changes
    "ms2pip>=4.0.0",
    "ms2rescore_rs>=0.4.0",
    "numpy>=1.25",
    "pandas>=1",
    "plotly>=5",
    "psm_utils>=1.1",
    "pyteomics>=4.7.2",
    "rich>=12",
    "tomli>=2; python_version < '3.11'",
]

[project.optional-dependencies]
ionmob = ["ionmob>=0.2", "tensorflow"]
mumble = ["rustyms>=0.8.3", "mumble>=0.2.0"]
dev = ["ruff", "black", "pytest", "pytest-cov", "pre-commit"]
docs = [
    "sphinx",
    "myst-parser",
    "nbsphinx",
    "numpydoc>=1,<2",
    "semver>=2",
    "sphinx_inline_tabs",
    "sphinx_rtd_theme",
    "sphinx-argparse",
    "sphinx-autobuild",
    "toml",
]

[project.urls]
GitHub = "https://github.com/compomics/ms2rescore"
ReadTheDocs = "https://ms2rescore.readthedocs.io"
PyPi = "https://pypi.org/project/ms2rescore/"
CompOmics = "https://www.compomics.com"

[project.scripts]
ms2rescore = "ms2rescore.__main__:main"
ms2rescore-gui = "ms2rescore.gui.__main__:main"
ms2rescore-report = "ms2rescore.report.__main__:main"
tims2rescore = "ms2rescore.__main__:main_tims"

[build-system]
requires = ["flit_core >=3.2,<4"]
build-backend = "flit_core.buildapi"

[tool.isort]
profile = "black"

[tool.black]
line-length = 99
target-version = ['py39']

[tool.ruff]
line-length = 99
target-version = 'py39'

[tool.ruff.lint]
extend-select = ["T201", "T203"]<|MERGE_RESOLUTION|>--- conflicted
+++ resolved
@@ -37,11 +37,7 @@
     "customtkinter>=5,<6",
     "deeplc>=3.0,<3.1",
     "deeplcretrainer",
-<<<<<<< HEAD
-    "im2deep>=0.3.0",
-=======
     "im2deep>=0.3.1",
->>>>>>> e7bd07ee
     "jinja2>=3",
     "lxml>=4.5",
     "mokapot==0.10",  # 0.11.0 will introduce API changes
