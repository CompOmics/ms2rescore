--- conflicted
+++ resolved
@@ -46,14 +46,9 @@
     "psm_utils>=0.3",
     "customtkinter>=5,<6",
     "mokapot>=0.9",
-<<<<<<< HEAD
-    "pydantic>=1.8.2,<2",       # Fix compatibility with v2 in psm_utils
-    "plotly>=5.3.1,<6",
-=======
     "pydantic>=1.8.2,<2",                # Fix compatibility with v2 in psm_utils
     "jinja2>=3",
     "plotly>=5",
->>>>>>> 670fc18e
 ]
 
 [project.optional-dependencies]
@@ -69,10 +64,6 @@
     "nbsphinx",
     "sphinx-argparse",
 ]
-<<<<<<< HEAD
-report = ["jinja2"]
-=======
->>>>>>> 670fc18e
 
 [project.urls]
 GitHub = "https://github.com/compomics/ms2rescore"
